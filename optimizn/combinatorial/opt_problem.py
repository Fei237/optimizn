--- conflicted
+++ resolved
@@ -41,12 +41,8 @@
 
     def persist(self):
         create_folders(self.name)
-<<<<<<< HEAD
-        existing_obj = load_latest_pckl("Data//" + self.name + "//DailyObj")
-=======
         existing_obj = load_latest_pckl(
             "Data//" + self.name + "//DailyObj", self.logger)
->>>>>>> 5d762028
         if existing_obj is None:
             self.obj_changed = True
         else:
@@ -66,12 +62,8 @@
         self.logger.info("Wrote to DailyOpt")
 
         # Now check if the current best is better than the global best
-<<<<<<< HEAD
-        existing_best = load_latest_pckl("Data//" + self.name + "//GlobalOpt")
-=======
         existing_best = load_latest_pckl(
             "Data//" + self.name + "//GlobalOpt", self.logger)
->>>>>>> 5d762028
         if existing_best is None or self.best_cost < existing_best.best_cost\
                 or self.obj_changed:
             f_name = "Data//" + self.name + "//GlobalOpt//" +\
